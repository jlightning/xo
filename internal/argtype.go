package internal

import (
	"database/sql"
	"strings"

	"github.com/knq/snaker"
	"gopkg.in/yaml.v2"
)

// ArgType is the type that specifies the command line arguments.
type ArgType struct {
	// Verbose enables verbose output.
	Verbose bool `arg:"-v,help:toggle verbose"`

	// DSN is the database string (ie, pgsql://user@blah:localhost:5432/dbname?args=)
	DSN string `arg:"positional,required,help:data source name"`

	// Schema is the name of the schema to query.
	Schema string `arg:"-s,help:schema name to generate Go types for"`

	// Out is the output path. If Out is a file, then that will be used as the
	// path. If Out is a directory, then the output file will be
	// Out/<$CWD>.xo.go
	Out string `arg:"-o,help:output path or file name"`

	// Append toggles to append to the existing types.
	Append bool `arg:"-a,help:append to existing files"`

	// Suffix is the output suffix for filenames.
	Suffix string `arg:"-f,help:output file suffix"`

	// SingleFile when toggled changes behavior so that output is to one f ile.
	SingleFile bool `arg:"--single-file,help:toggle single file output"`

	// Package is the name used to generate package headers. If not specified,
	// the name of the output directory will be used instead.
	Package string `arg:"-p,help:package name used in generated Go code"`

	// CustomTypePackage is the Go package name to use for unknown types.
	CustomTypePackage string `arg:"--custom-type-package,-C,help:Go package name to use for custom or unknown types"`

	// Int32Type is the type to assign those discovered as int32 (ie, serial, integer, etc).
	Int32Type string `arg:"--int32-type,-i,help:Go type to assign to integers"`

	// Uint32Type is the type to assign those discovered as uint32.
	Uint32Type string `arg:"--uint32-type,-u,help:Go type to assign to unsigned integers"`

	// IgnoreFields allows the user to specify field names which should not be
	// handled by xo in the generated code.
	IgnoreFields []string `arg:"--ignore-fields,help:fields to exclude from the generated Go code types"`

	// ForeignKeyMode is the foreign key mode for generating foreign key names.
	ForeignKeyMode *FkMode `arg:"--fk-mode,-k,help:sets mode for naming foreign key funcs in generated Go code [values: <smart|parent|field|key>]"`

	// UseIndexNames toggles using index names.
	//
	// This is not enabled by default, because index names are often generated
	// using database design software which has the nasty habit of giving
	// non-helpful names to indexes as things like 'authors__b124214__u_idx'
	// instead of 'authors_title_idx'.
	UseIndexNames bool `arg:"--use-index-names,-j,help:use index names as defined in schema for generated Go code"`

	// UseReversedEnumConstNames toggles using reversed enum names.
	UseReversedEnumConstNames bool `arg:"--use-reversed-enum-const-names,-R,help:use reversed enum names for generated consts in Go code"`

	// QueryMode toggles whether or not to parse a query from stdin.
	QueryMode bool `arg:"--query-mode,-N,help:enable query mode"`

	// Query is the passed query. If not specified, then os.Stdin will be used.
	// cli args take precedence over stdin.
	Query string `arg:"-Q,help:query to generate Go type and func from"`

	// QueryType is the name to give to the Go type generated from the query.
	QueryType string `arg:"--query-type,-T,help:query's generated Go type"`

	// QueryFunc is the name to assign to the generated query func.
	QueryFunc string `arg:"--query-func,-F,help:query's generated Go func name"`

	// QueryOnlyOne toggles the generated query code to expect only one result.
	QueryOnlyOne bool `arg:"--query-only-one,-1,help:toggle query's generated Go func to return only one result"`

	// QueryTrim enables triming whitespace on the supplied query.
	QueryTrim bool `arg:"--query-trim,-M,help:toggle trimming of query whitespace in generated Go code"`

	// QueryStrip enables stripping the '::<type> AS <name>' from supplied query.
	QueryStrip bool `arg:"--query-strip,-B,help:toggle stripping type casts from query in generated Go code"`

	// QueryInterpolate enables interpolation in generated query.
	QueryInterpolate bool `arg:"--query-interpolate,-I,help:toggle query interpolation in generated Go code"`

	// TypeComment is the type comment for a query.
	QueryTypeComment string `arg:"--query-type-comment,help:comment for query's generated Go type"`

	// FuncComment is the func comment to provide the named query.
	QueryFuncComment string `arg:"--query-func-comment,help:comment for query's generated Go func"`

	// QueryParamDelimiter is the delimiter for parameterized values for a query.
	QueryParamDelimiter string `arg:"--query-delimiter,-D,help:delimiter for query's embedded Go parameters"`

	// QueryFields are the fields to scan the result to.
	QueryFields string `arg:"--query-fields,-Z,help:comma separated list of field names to scan query's results to the query's associated Go type"`

	// QueryAllowNulls indicates that custom query results can contain null types.
	QueryAllowNulls bool `arg:"--query-allow-nulls,-U,help:use query column NULL state"`

	// EscapeAll toggles escaping schema, table, and column names in SQL queries.
	EscapeAll bool `arg:"--escape-all,-X,help:escape all names in SQL queries"`

	// EscapeSchemaName toggles escaping schema name in SQL queries.
	EscapeSchemaName bool `arg:"--escape-schema,-z,help:escape schema name in SQL queries"`

	// EscapeTableNames toggles escaping table names in SQL queries.
	EscapeTableNames bool `arg:"--escape-table,-y,help:escape table names in SQL queries"`

	// EscapeColumnNames toggles escaping column names in SQL queries.
	EscapeColumnNames bool `arg:"--escape-column,-x,help:escape column names in SQL queries"`

	// EnablePostgresOIDs toggles postgres oids.
	EnablePostgresOIDs bool `arg:"--enable-postgres-oids,help:enable postgres oids"`

	// NameConflictSuffix is the suffix used when a name conflicts with a scoped Go variable.
	NameConflictSuffix string `arg:"--name-conflict-suffix,-w,help:suffix to append when a name conflicts with a Go variable"`

	// TemplatePath is the path to use the user supplied templates instead of
	// the built in versions.
	TemplatePath string `arg:"--template-path,help:user supplied template path"`

	// Tags is the list of build tags to add to generated Go files.
	Tags string `arg:"--tags,help:build tags to add to package header"`

	EntitiesPkg string `arg:"--entities-pkg,help:help to build gqlgen.yml"`

	// Path is the output path, as derived from Out.
	Path string `arg:"-"`

	// Filename is the output filename, as derived from Out.
	Filename string `arg:"-"`

	// LoaderType is the loader type.
	LoaderType string `arg:"-"`

	// Loader is the schema loader.
	Loader Loader `arg:"-"`

	// DB is the opened database handle.
	DB *sql.DB `arg:"-"`

	// templateSet is the set of templates to use for generating data.
	templateSet *TemplateSet `arg:"-"`

	// Generated is the generated templates after a run.
	Generated []TBuf `arg:"-"`

	// KnownTypeMap is the collection of known Go types.
	KnownTypeMap map[string]bool `arg:"-"`

	// ShortNameTypeMap is the collection of Go style short names for types, mainly
	// used for use with declaring a func receiver on a type.
	ShortNameTypeMap map[string]string `arg:"-"`
}

type approvalTableDraftField struct {
	ColumnName string `yaml:"column_name"`
	DataType   string `yaml:"data_type"`
	Nullable   bool   `yaml:"nullable"`
}

func (a *approvalTableDraftField) IsEnum() bool {
	return strings.HasPrefix(strings.ToLower(a.DataType), "enum")
}

func (a *approvalTableDraftField) FieldName() string {
	return snaker.SnakeToCamelIdentifier(a.ColumnName)
}

type approvalTable struct {
	UpdateOnDuplicate     bool                      `yaml:"update_on_duplicate"`
	IncludeInactiveOnMove bool                      `yaml:"include_inactive_on_move"`
	DraftFields           []approvalTableDraftField `yaml:"add_field_to_draft"`
}

type graphQLExcludeMode uint8

const (
	graphQLExcludeModeOneWay  graphQLExcludeMode = 1
	graphQLExcludeModeBothWay graphQLExcludeMode = 2
)

type graphQLConnection struct {
	from string
	to   string
}

type xoConfigType struct {
	GenApprovalTable  map[string]approvalTable `yaml:"gen_approval_table"`
	GenAuditLogsTable map[string]struct {
	} `yaml:"gen_audit_logs_table"`
	GenAuditLogsTableV2 map[string]struct {
	} `yaml:"gen_audit_logs_table_v2"`
	ExcludeTable []string `yaml:"exclude_table"`
	CustomField  map[string][]struct {
		ColumnName      string `yaml:"column_name"`
		DataType        string `yaml:"data_type"`
		Nullable        bool   `yaml:"nullable"`
		IncludeInType   *bool  `yaml:"include_in_type"`
		IncludeInCreate *bool  `yaml:"include_in_create"`
		IncludeInUpdate *bool  `yaml:"include_in_update"`
		IncludeInFilter *bool  `yaml:"include_in_filter"`
	} `yaml:"custom_field"`
	Graphql struct {
		IncludeField map[string]map[string]string `yaml:"include_field"`
		ExcludeField map[string][]struct {
			ColumnName      string `yaml:"column_name"`
			ExcludeInType   *bool  `yaml:"exclude_in_type"`
			ExcludeInCreate *bool  `yaml:"exclude_in_create"`
			ExcludeInFilter *bool  `yaml:"exclude_in_filter"`
			ExcludeInUpdate *bool  `yaml:"exclude_in_update"`
		} `yaml:"exclude_field"`
	}
	ExcludeGraphQLConnection  map[string][]string `yaml:"exclude_graphql_connection"`
	excludeGraphQLConnections map[graphQLConnection]graphQLExcludeMode
}

func (xc *xoConfigType) IsTableExcluded(tableName string) bool {
	for _, t := range xc.ExcludeTable {
		if t == tableName {
			return true
		}
	}
	return false
}

func (xc *xoConfigType) DoesTableGenApprovalTable(tableName string) bool {
	if _, ok := xc.GenApprovalTable[tableName]; ok {
		return true
	}
	return false
}

func (xc *xoConfigType) GetApprovalTableAdditionalFields(tableName string) []approvalTableDraftField {
	return xc.GenApprovalTable[tableName].DraftFields
}

func (xc *xoConfigType) DoesTableGenAuditLogs(tableName string) bool {
	if _, ok := xc.GenAuditLogsTable[tableName]; ok {
		return true
	}
	return false
}

<<<<<<< HEAD
func (xc *xoConfigType) Load(data []byte) error {
	err := yaml.Unmarshal(data, xc)
	if err != nil {
		return err
	}

	xc.excludeGraphQLConnections = make(map[graphQLConnection]graphQLExcludeMode)
	for k, arr := range xc.ExcludeGraphQLConnection {
		for _, item := range arr {
			if strings.HasSuffix(item, "<>") {
				xc.excludeGraphQLConnections[graphQLConnection{from: k, to: item[:len(item)-2]}] = graphQLExcludeModeBothWay
			} else {
				xc.excludeGraphQLConnections[graphQLConnection{from: k, to: item}] = graphQLExcludeModeOneWay
			}
		}
	}
	return nil
}

func (xc *xoConfigType) IsGraphQLConnectionExcluded(from string, to string) bool {
	mode1 := xc.excludeGraphQLConnections[graphQLConnection{from: from, to: to}]
	mode2 := xc.excludeGraphQLConnections[graphQLConnection{from: to, to: from}]
	mode3 := xc.excludeGraphQLConnections[graphQLConnection{from: from, to: "*"}]
	mode4 := xc.excludeGraphQLConnections[graphQLConnection{from: to, to: "*"}]
	return mode1 == graphQLExcludeModeOneWay || mode1 == graphQLExcludeModeBothWay || mode2 == graphQLExcludeModeBothWay ||
		mode3 == graphQLExcludeModeOneWay || mode3 == graphQLExcludeModeBothWay || mode4 == graphQLExcludeModeBothWay
=======
func (xc *xoConfigType) DoesTableGenAuditLogsV2(tableName string) bool {
	if _, ok := xc.GenAuditLogsTableV2[tableName]; ok {
		return true
	}
	return false
>>>>>>> 026ec09a
}

var XoConfig xoConfigType

// NewDefaultArgs returns the default arguments.
func NewDefaultArgs() *ArgType {
	fkMode := FkModeSmart

	return &ArgType{
		Suffix:              ".xo.go",
		Int32Type:           "int",
		Uint32Type:          "uint",
		ForeignKeyMode:      &fkMode,
		QueryParamDelimiter: "%%",
		NameConflictSuffix:  "Val",

		// KnownTypeMap is the collection of known Go types.
		KnownTypeMap: map[string]bool{
			"bool":        true,
			"string":      true,
			"byte":        true,
			"rune":        true,
			"int":         true,
			"int16":       true,
			"int32":       true,
			"int64":       true,
			"uint":        true,
			"uint8":       true,
			"uint16":      true,
			"uint32":      true,
			"uint64":      true,
			"float32":     true,
			"float64":     true,
			"Slice":       true,
			"StringSlice": true,
		},

		// ShortNameTypeMap is the collection of Go style short names for types, mainly
		// used for use with declaring a func receiver on a type.
		ShortNameTypeMap: map[string]string{
			"bool":        "b",
			"string":      "s",
			"byte":        "b",
			"rune":        "r",
			"int":         "i",
			"int16":       "i",
			"int32":       "i",
			"int64":       "i",
			"uint":        "u",
			"uint8":       "u",
			"uint16":      "u",
			"uint32":      "u",
			"uint64":      "u",
			"float32":     "f",
			"float64":     "f",
			"Slice":       "s",
			"StringSlice": "ss",
		},
	}
}

// Description provides the description for the command output.
func (a *ArgType) Description() string {
	return `xo is a command line utility to generate Go code from a database schema.
`
}

// Args are the application arguments.
var Args *ArgType<|MERGE_RESOLUTION|>--- conflicted
+++ resolved
@@ -249,7 +249,13 @@
 	return false
 }
 
-<<<<<<< HEAD
+func (xc *xoConfigType) DoesTableGenAuditLogsV2(tableName string) bool {
+	if _, ok := xc.GenAuditLogsTableV2[tableName]; ok {
+		return true
+	}
+	return false
+}
+
 func (xc *xoConfigType) Load(data []byte) error {
 	err := yaml.Unmarshal(data, xc)
 	if err != nil {
@@ -276,13 +282,6 @@
 	mode4 := xc.excludeGraphQLConnections[graphQLConnection{from: to, to: "*"}]
 	return mode1 == graphQLExcludeModeOneWay || mode1 == graphQLExcludeModeBothWay || mode2 == graphQLExcludeModeBothWay ||
 		mode3 == graphQLExcludeModeOneWay || mode3 == graphQLExcludeModeBothWay || mode4 == graphQLExcludeModeBothWay
-=======
-func (xc *xoConfigType) DoesTableGenAuditLogsV2(tableName string) bool {
-	if _, ok := xc.GenAuditLogsTableV2[tableName]; ok {
-		return true
-	}
-	return false
->>>>>>> 026ec09a
 }
 
 var XoConfig xoConfigType
